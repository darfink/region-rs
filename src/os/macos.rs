use crate::{Error, Protection, Region, Result};
use mach2::vm_prot::*;

pub struct QueryIter {
  region_address: mach2::vm_types::mach_vm_address_t,
  upper_bound: usize,
}

impl QueryIter {
  pub fn new(origin: *const (), size: usize) -> Result<QueryIter> {
    Ok(QueryIter {
      region_address: origin as _,
      upper_bound: (origin as usize).saturating_add(size),
    })
  }

  pub fn upper_bound(&self) -> usize {
    self.upper_bound
  }
}

impl Iterator for QueryIter {
  type Item = Result<Region>;

  fn next(&mut self) -> Option<Self::Item> {
    // The possible memory share modes
    const SHARE_MODES: [u8; 3] = [
      mach2::vm_region::SM_SHARED,
      mach2::vm_region::SM_TRUESHARED,
      mach2::vm_region::SM_SHARED_ALIASED,
    ];

    // Check if the search area has been passed
    if self.region_address as usize >= self.upper_bound {
      return None;
    }

<<<<<<< HEAD
    let mut region_size: mach::vm_types::mach_vm_size_t = 0;
=======
    let mut region_size: mach2::vm_types::mach_vm_size_t = 0;
    let mut info: mach2::vm_region::vm_region_extended_info = unsafe { std::mem::zeroed() };
>>>>>>> 70ff5887

    let mut info: mach::vm_region::vm_region_submap_info_64 =
      mach::vm_region::vm_region_submap_info_64::default();

    let mut depth = u32::MAX;
    let result = unsafe {
<<<<<<< HEAD
      mach::vm::mach_vm_region_recurse(
        mach::traps::mach_task_self(),
        &mut self.region_address,
        &mut region_size,
        &mut depth,
        (&mut info as *mut _) as mach::vm_region::vm_region_recurse_info_t,
        &mut mach::vm_region::vm_region_submap_info_64::count(),
=======
      // This returns the closest region that is at, or after, the address.
      mach2::vm::mach_vm_region(
        mach2::traps::mach_task_self(),
        &mut self.region_address,
        &mut region_size,
        mach2::vm_region::VM_REGION_EXTENDED_INFO,
        (&mut info as *mut _) as mach2::vm_region::vm_region_info_t,
        &mut mach2::vm_region::vm_region_extended_info::count(),
        &mut 0,
>>>>>>> 70ff5887
      )
    };

    match result {
      // The end of the process' address space has been reached
      mach2::kern_return::KERN_INVALID_ADDRESS => None,
      mach2::kern_return::KERN_SUCCESS => {
        // The returned region may have a different address than the request
        if self.region_address as usize >= self.upper_bound {
          return None;
        }

        let region = Region {
          base: self.region_address as *const _,
          guarded: (info.user_tag == mach2::vm_statistics::VM_MEMORY_GUARD),
          protection: Protection::from_native(info.protection),
          max_protection: Protection::from_native(info.max_protection),
          shared: SHARE_MODES.contains(&info.share_mode),
          size: region_size as usize,
          ..Default::default()
        };

        self.region_address = self.region_address.saturating_add(region_size);
        Some(Ok(region))
      }
      _ => Some(Err(Error::MachCall(result))),
    }
  }
}

impl Protection {
  fn from_native(protection: vm_prot_t) -> Self {
    const MAPPINGS: &[(vm_prot_t, Protection)] = &[
      (VM_PROT_READ, Protection::READ),
      (VM_PROT_WRITE, Protection::WRITE),
      (VM_PROT_EXECUTE, Protection::EXECUTE),
    ];

    MAPPINGS
      .iter()
      .filter(|(flag, _)| protection & *flag == *flag)
      .fold(Protection::NONE, |acc, (_, prot)| acc | *prot)
  }
}

#[cfg(test)]
mod tests {
  use super::*;

  #[test]
  fn protection_flags_are_mapped_from_native() {
    let rw = VM_PROT_READ | VM_PROT_WRITE;
    let rwx = rw | VM_PROT_EXECUTE;

    assert_eq!(Protection::from_native(0), Protection::NONE);
    assert_eq!(Protection::from_native(VM_PROT_READ), Protection::READ);
    assert_eq!(Protection::from_native(rw), Protection::READ_WRITE);
    assert_eq!(Protection::from_native(rwx), Protection::READ_WRITE_EXECUTE);
  }
}<|MERGE_RESOLUTION|>--- conflicted
+++ resolved
@@ -35,37 +35,20 @@
       return None;
     }
 
-<<<<<<< HEAD
-    let mut region_size: mach::vm_types::mach_vm_size_t = 0;
-=======
     let mut region_size: mach2::vm_types::mach_vm_size_t = 0;
-    let mut info: mach2::vm_region::vm_region_extended_info = unsafe { std::mem::zeroed() };
->>>>>>> 70ff5887
 
-    let mut info: mach::vm_region::vm_region_submap_info_64 =
-      mach::vm_region::vm_region_submap_info_64::default();
+    let mut info: mach2::vm_region::vm_region_submap_info_64 =
+      mach2::vm_region::vm_region_submap_info_64::default();
 
     let mut depth = u32::MAX;
     let result = unsafe {
-<<<<<<< HEAD
-      mach::vm::mach_vm_region_recurse(
-        mach::traps::mach_task_self(),
+      mach2::vm::mach_vm_region_recurse(
+        mach2::traps::mach_task_self(),
         &mut self.region_address,
         &mut region_size,
         &mut depth,
-        (&mut info as *mut _) as mach::vm_region::vm_region_recurse_info_t,
-        &mut mach::vm_region::vm_region_submap_info_64::count(),
-=======
-      // This returns the closest region that is at, or after, the address.
-      mach2::vm::mach_vm_region(
-        mach2::traps::mach_task_self(),
-        &mut self.region_address,
-        &mut region_size,
-        mach2::vm_region::VM_REGION_EXTENDED_INFO,
-        (&mut info as *mut _) as mach2::vm_region::vm_region_info_t,
-        &mut mach2::vm_region::vm_region_extended_info::count(),
-        &mut 0,
->>>>>>> 70ff5887
+        (&mut info as *mut _) as mach2::vm_region::vm_region_recurse_info_t,
+        &mut mach2::vm_region::vm_region_submap_info_64::count(),
       )
     };
 
